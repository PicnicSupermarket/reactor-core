# Versions and dependencies declared here are NOT covered by Dependabot.
# Therefore it focuses on versions that should be updated by hand:
#  - Reactor ecosystem
#  - Fixed versions (JSR166, JSR305...)
#  - Libraries that we want to more closely monitor / have an associated plugin (RS, Micrometer, Kotlin)
#  - Plugins (including Kotlin)

[versions]
# Baselines, should be updated on every release
baseline-core-api = "3.6.7"
baselinePerfCore = "3.6.7"
baselinePerfExtra = "3.5.1"

# Other shared versions
asciidoctor = "4.0.2"
#note that some micrometer artifacts like context-propagation has a different version directly set in libraries below
<<<<<<< HEAD
micrometer = "1.12.7"
micrometerDocsGenerator = "1.0.2"
micrometerTracingTest="1.2.7"
contextPropagation="1.1.1"
=======
micrometer = "1.10.13"
micrometerDocsGenerator = "1.0.3"
micrometerTracingTest="1.0.12"
contextPropagation="1.0.6"
>>>>>>> a367c57f
kotlin = "1.8.22"
reactiveStreams = "1.0.4"

[libraries]
jsr166backport = "io.projectreactor:jsr166:1.0.0.RELEASE"
jsr305 = "com.google.code.findbugs:jsr305:3.0.1"
micrometer-bom = { module = "io.micrometer:micrometer-bom", version.ref = "micrometer" }
micrometer102Compatible-bom = { module = "io.micrometer:micrometer-bom", version = "1.10.7" }
micrometer-commons = { module = "io.micrometer:micrometer-commons" }
micrometer-core = { module = "io.micrometer:micrometer-core" }
micrometer-contextPropagation102 = "io.micrometer:context-propagation:1.0.2"
micrometer-contextPropagation = { module = "io.micrometer:context-propagation", version.ref = "contextPropagation" }
micrometer-docsGenerator = { module = "io.micrometer:micrometer-docs-generator", version.ref = "micrometerDocsGenerator"}
micrometer-observation-test = { module = "io.micrometer:micrometer-observation-test" }
micrometer-tracing-test = { module = "io.micrometer:micrometer-tracing-integration-test", version.ref = "micrometerTracingTest" }
micrometer-test = { module = "io.micrometer:micrometer-test" }
kotlin-stdlib = { module = "org.jetbrains.kotlin:kotlin-stdlib", version.ref = "kotlin" }
reactiveStreams = { module = "org.reactivestreams:reactive-streams", version.ref = "reactiveStreams" }
reactiveStreams-tck = { module = "org.reactivestreams:reactive-streams-tck", version.ref = "reactiveStreams" }
reactor-perfBaseline-core = { module = "io.projectreactor:reactor-core", version.ref = "baselinePerfCore" }
reactor-perfBaseline-extra = { module = "io.projectreactor.addons:reactor-extra", version.ref = "baselinePerfExtra" }

[plugins]
artifactory = { id = "com.jfrog.artifactory", version = "4.31.0" }
asciidoctor-convert = { id = "org.asciidoctor.jvm.convert", version.ref = "asciidoctor" }
asciidoctor-pdf = { id = "org.asciidoctor.jvm.pdf", version.ref = "asciidoctor" }
bnd = { id = "biz.aQute.bnd.builder", version = "6.4.0" }
download = { id = "de.undercouch.download", version = "5.6.0" }
japicmp = { id = "me.champeau.gradle.japicmp", version = "0.4.3" }
jcstress = { id = "io.github.reyerizo.gradle.jcstress", version = "0.8.15" }
nohttp = { id = "io.spring.nohttp", version = "0.0.11" }
shadow = { id = "com.github.johnrengelman.shadow", version = "8.1.1" }
spotless = { id = "com.diffplug.spotless", version = "6.13.0" }
mrjar = { id = "me.champeau.mrjar",  version = "0.1.1" }<|MERGE_RESOLUTION|>--- conflicted
+++ resolved
@@ -14,17 +14,10 @@
 # Other shared versions
 asciidoctor = "4.0.2"
 #note that some micrometer artifacts like context-propagation has a different version directly set in libraries below
-<<<<<<< HEAD
 micrometer = "1.12.7"
-micrometerDocsGenerator = "1.0.2"
+micrometerDocsGenerator = "1.0.3"
 micrometerTracingTest="1.2.7"
 contextPropagation="1.1.1"
-=======
-micrometer = "1.10.13"
-micrometerDocsGenerator = "1.0.3"
-micrometerTracingTest="1.0.12"
-contextPropagation="1.0.6"
->>>>>>> a367c57f
 kotlin = "1.8.22"
 reactiveStreams = "1.0.4"
 
