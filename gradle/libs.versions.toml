# Versions and dependencies declared here are NOT covered by Dependabot.
# Therefore it focuses on versions that should be updated by hand:
#  - Reactor ecosystem
#  - Fixed versions (JSR166, JSR305...)
#  - Libraries that we want to more closely monitor / have an associated plugin (RS, Micrometer, Kotlin)
#  - Plugins (including Kotlin)

[versions]
# Baselines, should be updated on every release
baseline-core-api = "3.5.10"
baselinePerfCore = "3.5.10"
baselinePerfExtra = "3.5.1"

# Other shared versions
asciidoctor = "3.3.2"
#note that some micrometer artifacts like context-propagation has a different version directly set in libraries below
micrometer = "1.10.11"
micrometerDocsGenerator = "1.0.2"
micrometerTracingTest="1.0.10"
contextPropagation="1.0.5"
kotlin = "1.5.32"
reactiveStreams = "1.0.4"

[libraries]
jsr166backport = "io.projectreactor:jsr166:1.0.0.RELEASE"
jsr305 = "com.google.code.findbugs:jsr305:3.0.1"
micrometer-bom = { module = "io.micrometer:micrometer-bom", version.ref = "micrometer" }
micrometer102Compatible-bom = { module = "io.micrometer:micrometer-bom", version = "1.10.7" }
micrometer-commons = { module = "io.micrometer:micrometer-commons" }
micrometer-core = { module = "io.micrometer:micrometer-core" }
micrometer-contextPropagation102 = "io.micrometer:context-propagation:1.0.2"
micrometer-contextPropagation = { module = "io.micrometer:context-propagation", version.ref = "contextPropagation" }
micrometer-docsGenerator = { module = "io.micrometer:micrometer-docs-generator", version.ref = "micrometerDocsGenerator"}
micrometer-observation-test = { module = "io.micrometer:micrometer-observation-test" }
micrometer-tracing-test = { module = "io.micrometer:micrometer-tracing-integration-test", version.ref = "micrometerTracingTest" }
micrometer-test = { module = "io.micrometer:micrometer-test" }
kotlin-stdlib = { module = "org.jetbrains.kotlin:kotlin-stdlib", version.ref = "kotlin" }
reactiveStreams = { module = "org.reactivestreams:reactive-streams", version.ref = "reactiveStreams" }
reactiveStreams-tck = { module = "org.reactivestreams:reactive-streams-tck", version.ref = "reactiveStreams" }
reactor-perfBaseline-core = { module = "io.projectreactor:reactor-core", version.ref = "baselinePerfCore" }
reactor-perfBaseline-extra = { module = "io.projectreactor.addons:reactor-extra", version.ref = "baselinePerfExtra" }

[plugins]
artifactory = { id = "com.jfrog.artifactory", version = "4.31.0" }
asciidoctor-convert = { id = "org.asciidoctor.jvm.convert", version.ref = "asciidoctor" }
asciidoctor-pdf = { id = "org.asciidoctor.jvm.pdf", version.ref = "asciidoctor" }
bnd = { id = "biz.aQute.bnd.builder", version = "6.3.1" }
download = { id = "de.undercouch.download", version = "5.4.0" }
japicmp = { id = "me.champeau.gradle.japicmp", version = "0.4.1" }
jcstress = { id = "io.github.reyerizo.gradle.jcstress", version = "0.8.15" }
<<<<<<< HEAD
nohttp = { id = "io.spring.nohttp", version = "0.0.10" }
=======
kotlin = { id = "org.jetbrains.kotlin.jvm", version.ref = "kotlin" }
nohttp = { id = "io.spring.nohttp", version = "0.0.11" }
>>>>>>> eb128fd8
shadow = { id = "com.github.johnrengelman.shadow", version = "7.1.2" }
spotless = { id = "com.diffplug.spotless", version = "6.13.0" }
testsets = { id = "org.unbroken-dome.test-sets", version = "4.0.0" }<|MERGE_RESOLUTION|>--- conflicted
+++ resolved
@@ -48,12 +48,7 @@
 download = { id = "de.undercouch.download", version = "5.4.0" }
 japicmp = { id = "me.champeau.gradle.japicmp", version = "0.4.1" }
 jcstress = { id = "io.github.reyerizo.gradle.jcstress", version = "0.8.15" }
-<<<<<<< HEAD
-nohttp = { id = "io.spring.nohttp", version = "0.0.10" }
-=======
-kotlin = { id = "org.jetbrains.kotlin.jvm", version.ref = "kotlin" }
 nohttp = { id = "io.spring.nohttp", version = "0.0.11" }
->>>>>>> eb128fd8
 shadow = { id = "com.github.johnrengelman.shadow", version = "7.1.2" }
 spotless = { id = "com.diffplug.spotless", version = "6.13.0" }
 testsets = { id = "org.unbroken-dome.test-sets", version = "4.0.0" }