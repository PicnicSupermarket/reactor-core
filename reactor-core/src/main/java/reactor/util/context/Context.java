--- conflicted
+++ resolved
@@ -279,8 +279,6 @@
 		}
 		return newContext;
 	}
-<<<<<<< HEAD
-=======
 
 	/**
 	 * Create a new {@link Context} by merging the content of this context and a given
@@ -317,5 +315,4 @@
 	default Context putAll(Context context) {
 		return this.putAll(context.readOnly());
 	}
->>>>>>> a7762305
 }