/*
 * Copyright (c) 2011-2017 Pivotal Software Inc, All Rights Reserved.
 *
 * Licensed under the Apache License, Version 2.0 (the "License");
 * you may not use this file except in compliance with the License.
 * You may obtain a copy of the License at
 *
 *       https://www.apache.org/licenses/LICENSE-2.0
 *
 * Unless required by applicable law or agreed to in writing, software
 * distributed under the License is distributed on an "AS IS" BASIS,
 * WITHOUT WARRANTIES OR CONDITIONS OF ANY KIND, either express or implied.
 * See the License for the specific language governing permissions and
 * limitations under the License.
 */

package reactor.guide;

import java.io.IOException;
import java.time.Duration;
import java.time.LocalTime;
import java.util.Arrays;
import java.util.Collections;
import java.util.List;
import java.util.Optional;
import java.util.concurrent.CompletableFuture;
import java.util.concurrent.Executors;
import java.util.concurrent.ScheduledExecutorService;
import java.util.concurrent.TimeUnit;
import java.util.concurrent.TimeoutException;
import java.util.concurrent.atomic.AtomicBoolean;
import java.util.concurrent.atomic.AtomicInteger;
import java.util.concurrent.atomic.AtomicLong;
import java.util.concurrent.atomic.LongAdder;
import java.util.function.Function;
import java.util.stream.Collectors;
import java.util.stream.Stream;

import org.junit.jupiter.api.AfterEach;
import org.junit.jupiter.api.BeforeEach;
import org.junit.jupiter.api.Tag;
import org.junit.jupiter.api.Test;
import org.junit.jupiter.api.TestInfo;
import org.assertj.core.api.Assertions;
import org.reactivestreams.Publisher;
import org.reactivestreams.Subscription;

import reactor.core.Disposable;
import reactor.core.Exceptions;
import reactor.core.publisher.BaseSubscriber;
import reactor.core.publisher.ConnectableFlux;
import reactor.core.publisher.DirectProcessor;
import reactor.core.publisher.Flux;
import reactor.core.publisher.Hooks;
import reactor.core.publisher.Mono;
import reactor.core.publisher.SignalType;
import reactor.core.scheduler.Schedulers;
import reactor.test.StepVerifier;
import reactor.test.publisher.PublisherProbe;
import reactor.test.scheduler.VirtualTimeScheduler;
import reactor.util.context.Context;
import reactor.util.function.Tuple2;
import reactor.util.function.Tuples;
import reactor.util.retry.Retry;

import static org.assertj.core.api.Assertions.assertThat;

/**
 * Tests mirroring snippets from the reference documentation.
 *
 * @author Stephane Maldini
 * @author Simon Baslé
 */
public class GuideTests {

	@Test
	@SuppressWarnings("unchecked")
	public void introFutureHell() {
		CompletableFuture<List<String>> ids = ifhIds(); // <1>

		CompletableFuture<List<String>> result = ids.thenComposeAsync(l -> { // <2>
			Stream<CompletableFuture<String>> zip =
					l.stream().map(i -> { // <3>
						         CompletableFuture<String> nameTask = ifhName(i); // <4>
						         CompletableFuture<Integer> statTask = ifhStat(i); // <5>

						         return nameTask.thenCombineAsync(statTask, (name, stat) -> "Name " + name + " has stats " + stat); // <6>
					         });
			List<CompletableFuture<String>> combinationList = zip.collect(Collectors.toList()); // <7>
			CompletableFuture<String>[] combinationArray = combinationList.toArray(new CompletableFuture[combinationList.size()]);

			CompletableFuture<Void> allDone = CompletableFuture.allOf(combinationArray); // <8>
			return allDone.thenApply(v -> combinationList.stream()
			                                             .map(CompletableFuture::join) // <9>
			                                             .collect(Collectors.toList()));
		});

		List<String> results = result.join(); // <10>
		assertThat(results).contains(
						"Name NameJoe has stats 103",
						"Name NameBart has stats 104",
						"Name NameHenry has stats 105",
						"Name NameNicole has stats 106",
						"Name NameABSLAJNFOAJNFOANFANSF has stats 121");
	}

	@Test
	public void introFutureHellReactorVersion() {
		Flux<String> ids = ifhrIds(); // <1>

		Flux<String> combinations =
				ids.flatMap(id -> { // <2>
					Mono<String> nameTask = ifhrName(id); // <3>
					Mono<Integer> statTask = ifhrStat(id); // <4>

					return nameTask.zipWith(statTask, // <5>
							(name, stat) -> "Name " + name + " has stats " + stat);
				});

		Mono<List<String>> result = combinations.collectList(); // <6>

		List<String> results = result.block(); // <7>
		assertThat(results).containsExactly( // <8>
				"Name NameJoe has stats 103",
				"Name NameBart has stats 104",
				"Name NameHenry has stats 105",
				"Name NameNicole has stats 106",
				"Name NameABSLAJNFOAJNFOANFANSF has stats 121"
		);
	}

	private CompletableFuture<String> ifhName(String id) {
		CompletableFuture<String> f = new CompletableFuture<>();
		f.complete("Name" + id);
		return f;
	}

	private CompletableFuture<Integer> ifhStat(String id) {
		CompletableFuture<Integer> f = new CompletableFuture<>();
		f.complete(id.length() + 100);
		return f;
	}

	private CompletableFuture<List<String>> ifhIds() {
		CompletableFuture<List<String>> ids = new CompletableFuture<>();
		ids.complete(Arrays.asList("Joe", "Bart", "Henry", "Nicole", "ABSLAJNFOAJNFOANFANSF"));
		return ids;
	}

	private Flux<String> ifhrIds() {
		return Flux.just("Joe", "Bart", "Henry", "Nicole", "ABSLAJNFOAJNFOANFANSF");
	}

	private Mono<String> ifhrName(String id) {
		return Mono.just("Name" + id);
	}

	private Mono<Integer> ifhrStat(String id) {
		return Mono.just(id.length() + 100);
	}

	@Test
	public void advancedComposedNow() {
		Function<Flux<String>, Flux<String>> filterAndMap =
				f -> f.filter(color -> !color.equals("orange"))
				      .map(String::toUpperCase);

		Flux.fromIterable(Arrays.asList("blue", "green", "orange", "purple"))
		    .doOnNext(System.out::println)
		    .transform(filterAndMap)
		    .subscribe(d -> System.out.println("Subscriber to Transformed MapAndFilter: "+d));
	}

	@Test
	public void advancedComposedDefer() {
		AtomicInteger ai = new AtomicInteger();
		Function<Flux<String>, Flux<String>> filterAndMap = f -> {
			if (ai.incrementAndGet() == 1) {
				return f.filter(color -> !color.equals("orange"))
				        .map(String::toUpperCase);
			}
			return f.filter(color -> !color.equals("purple"))
			        .map(String::toUpperCase);
		};

		Flux<String> composedFlux =
				Flux.fromIterable(Arrays.asList("blue", "green", "orange", "purple"))
				    .doOnNext(System.out::println)
				    .transformDeferred(filterAndMap);

		composedFlux.subscribe(d -> System.out.println("Subscriber 1 to Composed MapAndFilter :"+d));
		composedFlux.subscribe(d -> System.out.println("Subscriber 2 to Composed MapAndFilter: "+d));
	}

	@Test
	public void advancedCold() {
		Flux<String> source = Flux.fromIterable(Arrays.asList("blue", "green", "orange", "purple"))
		                          .map(String::toUpperCase);

		source.subscribe(d -> System.out.println("Subscriber 1: "+d));
		source.subscribe(d -> System.out.println("Subscriber 2: "+d));
	}

	@Test
	public void advancedHot() {
		DirectProcessor<String> hotSource = DirectProcessor.create();

		Flux<String> hotFlux = hotSource.map(String::toUpperCase);


		hotFlux.subscribe(d -> System.out.println("Subscriber 1 to Hot Source: "+d));

		hotSource.onNext("blue");
		hotSource.onNext("green");

		hotFlux.subscribe(d -> System.out.println("Subscriber 2 to Hot Source: "+d));

		hotSource.onNext("orange");
		hotSource.onNext("purple");
		hotSource.onComplete();
	}

	@Test
	public void advancedConnectable() throws InterruptedException {
		Flux<Integer> source = Flux.range(1, 3)
		                           .doOnSubscribe(s -> System.out.println("subscribed to source"));

		ConnectableFlux<Integer> co = source.publish();

		co.subscribe(System.out::println, e -> {}, () -> {});
		co.subscribe(System.out::println, e -> {}, () -> {});

		System.out.println("done subscribing");
		Thread.sleep(500);
		System.out.println("will now connect");

		co.connect();
	}

	@Test
	public void advancedConnectableAutoConnect() throws InterruptedException {
		Flux<Integer> source = Flux.range(1, 3)
		                           .doOnSubscribe(s -> System.out.println("subscribed to source"));

		Flux<Integer> autoCo = source.publish().autoConnect(2);

		autoCo.subscribe(System.out::println, e -> {}, () -> {});
		System.out.println("subscribed first");
		Thread.sleep(500);
		System.out.println("subscribing second");
		autoCo.subscribe(System.out::println, e -> {}, () -> {});
	}

	@Test
	public void advancedBatchingGrouping() {
		StepVerifier.create(
				Flux.just(1, 3, 5, 2, 4, 6, 11, 12, 13)
				    .groupBy(i -> i % 2 == 0 ? "even" : "odd")
				    .concatMap(g -> g.defaultIfEmpty(-1) //if empty groups, show them
				                     .map(String::valueOf) //map to string
				                     .startWith(g.key())) //start with the group's key
		)
		            .expectNext("odd", "1", "3", "5", "11", "13")
		            .expectNext("even", "2", "4", "6", "12")
		            .verifyComplete();
	}

	@Test
	public void advancedBatchingWindowingSizeOverlap() {
		StepVerifier.create(
				Flux.range(1, 10)
				    .window(5, 3) //overlapping windows
				    .concatMap(g -> g.defaultIfEmpty(-1)) //show empty windows as -1
		)
		            .expectNext(1, 2, 3, 4, 5)
		            .expectNext(4, 5, 6, 7, 8)
		            .expectNext(7, 8, 9, 10)
		            .expectNext(10)
	                .verifyComplete();
	}

	@Test
	public void advancedBatchingWindowing() {
		StepVerifier.create(
				Flux.just(1, 3, 5, 2, 4, 6, 11, 12, 13)
				    .windowWhile(i -> i % 2 == 0)
				    .concatMap(g -> g.defaultIfEmpty(-1))
		)
		            .expectNext(-1, -1, -1) //respectively triggered by odd 1 3 5
	                .expectNext(2, 4, 6) // triggered by 11
	                .expectNext(12) // triggered by 13
	                // however, no empty completion window is emitted (would contain extra matching elements)
	                .verifyComplete();
	}

	@Test
	public void advancedBatchingBufferingSizeOverlap() {
		StepVerifier.create(
				Flux.range(1, 10)
				    .buffer(5, 3) //overlapping buffers
		)
		            .expectNext(Arrays.asList(1, 2, 3, 4, 5))
		            .expectNext(Arrays.asList(4, 5, 6, 7, 8))
		            .expectNext(Arrays.asList(7, 8, 9, 10))
		            .expectNext(Collections.singletonList(10))
		            .verifyComplete();
	}

	@Test
	public void advancedBatchingBuffering() {
		StepVerifier.create(
				Flux.just(1, 3, 5, 2, 4, 6, 11, 12, 13)
				    .bufferWhile(i -> i % 2 == 0)
		)
	                .expectNext(Arrays.asList(2, 4, 6)) // triggered by 11
	                .expectNext(Collections.singletonList(12)) // triggered by 13
	                .verifyComplete();
	}

	@Test
	public void advancedParallelJustDivided() {
		Flux.range(1, 10)
	        .parallel(2) //<1>
	        .subscribe(i -> System.out.println(Thread.currentThread().getName() + " -> " + i));
	}

	@Test
	public void advancedParallelParallelized() {
		Flux.range(1, 10)
	        .parallel(2)
	        .runOn(Schedulers.parallel())
	        .subscribe(i -> System.out.println(Thread.currentThread().getName() + " -> " + i));
	}

	private Flux<String> someStringSource() {
		return Flux.just("foo", "bar", "baz").hide();
	}

	@Test
	public void baseSubscriberFineTuneBackpressure() {
		Flux<String> source = someStringSource();

		source.map(String::toUpperCase)
		      .subscribe(new BaseSubscriber<String>() { // <1>
			      @Override
			      protected void hookOnSubscribe(Subscription subscription) {
				      // <2>
				      request(1); // <3>
			      }

			      @Override
			      protected void hookOnNext(String value) {
				      request(1); // <4>
			      }

			      //<5>
		      });
	}

	private String doSomethingDangerous(long i) {
		if (i < 5)
			return String.valueOf(i);
		throw new IllegalArgumentException("boom" + i);
	}

	private String doSecondTransform(String i) {
		return "item" + i;
	}

	@Test
	public void errorHandlingOnError() {
		Flux<String> s = Flux.range(1, 10)
		                     .map(v -> doSomethingDangerous(v)) // <1>
		                     .map(v -> doSecondTransform(v)); // <2>
		s.subscribe(value -> System.out.println("RECEIVED " + value), // <3>
				error -> System.err.println("CAUGHT " + error) // <4>
		);

		StepVerifier.create(s)
	                .expectNext("item1")
	                .expectNext("item2")
	                .expectNext("item3")
	                .expectNext("item4")
	                .verifyErrorMessage("boom5");
	}

	@Test
	public void errorHandlingTryCatch() {
		try {
			for (int i = 1; i < 11; i++) {
				String v1 = doSomethingDangerous(i); // <1>
				String v2 = doSecondTransform(v1); // <2>
				System.out.println("RECEIVED " + v2);
			}
		} catch (Throwable t) {
			System.err.println("CAUGHT " + t); // <3>
		}
	}

	@Test
	public void errorHandlingReturn() {
		Flux<String> flux =
		Flux.just(10)
		    .map(this::doSomethingDangerous)
		    .onErrorReturn("RECOVERED");

		StepVerifier.create(flux)
	                .expectNext("RECOVERED")
	                .verifyComplete();
	}

	@Test
	public void errorHandlingReturnFilter() {
		Flux<String> flux =
		Flux.just(10)
		    .map(this::doSomethingDangerous)
		    .onErrorReturn(e -> e.getMessage().equals("boom10"), "recovered10");

		StepVerifier.create(flux)
	                .expectNext("recovered10")
	                .verifyComplete();

		flux =
		Flux.just(9)
		    .map(this::doSomethingDangerous)
		    .onErrorReturn(e -> e.getMessage().equals("boom10"), "recovered10");

		StepVerifier.create(flux)
	                .verifyErrorMessage("boom9");
	}

	private Flux<String> callExternalService(String key) {
		if (key.equals("key2"))
			return Flux.error(new IllegalStateException("boom"));
		if (key.startsWith("timeout"))
			return Flux.error(new TimeoutException());
		if (key.startsWith("unknown"))
			return Flux.error(new UnknownKeyException());
		return Flux.just(key.replace("key", "value"));
	}

	private Flux<String> getFromCache(String key) {
		return Flux.just("outdated" + key);
	}

	@Test
	public void errorHandlingOnErrorResume() {
		Flux<String> flux =
				Flux.just("key1", "key2")
				    .flatMap(k ->
						    callExternalService(k) // <1>
								    .onErrorResume(e -> getFromCache(k)) // <2>
				    );

		StepVerifier.create(flux)
	                .expectNext("value1", "outdatedkey2")
	                .verifyComplete();
	}

	private class UnknownKeyException extends RuntimeException {

	}

	private Flux<String> registerNewEntry(String key, String value) {
		return Flux.just(key + "=" + value);
	}

	@Test
	public void errorHandlingOnErrorResumeDependingOnError() {
		Flux<String> flux =
		Flux.just("timeout1", "unknown", "key2")
		    .flatMap(k ->
				    callExternalService(k)
						    .onErrorResume(error -> { // <1>
							    if (error instanceof TimeoutException) // <2>
								    return getFromCache(k);
							    else if (error instanceof UnknownKeyException) // <3>
								    return registerNewEntry(k, "DEFAULT");
							    else
								    return Flux.error(error); // <4>
						    })
		    );

		StepVerifier.create(flux)
	                .expectNext("outdatedtimeout1")
	                .expectNext("unknown=DEFAULT")
	                .verifyErrorMessage("boom");
	}

	private class BusinessException extends RuntimeException {

		public BusinessException(String message, Throwable cause) {
			super(message, cause);
		}
	}

	@Test
	public void errorHandlingRethrow1() {
		Flux<String> flux =
		Flux.just("timeout1")
		    .flatMap(k -> callExternalService(k)
				    .onErrorResume(original -> Flux.error(
						    new BusinessException("oops, SLA exceeded", original))
				    )
		    );

		StepVerifier.create(flux)
		            .verifyErrorMatches(e -> e instanceof BusinessException &&
				            e.getMessage().equals("oops, SLA exceeded") &&
				            e.getCause() instanceof TimeoutException);
	}

	@Test
	public void errorHandlingRethrow2() {
		Flux<String> flux =
		Flux.just("timeout1")
		    .flatMap(k -> callExternalService(k)
				    .onErrorMap(original -> new BusinessException("oops, SLA exceeded", original))
		    );

		StepVerifier.create(flux)
		            .verifyErrorMatches(e -> e instanceof BusinessException &&
				            e.getMessage().equals("oops, SLA exceeded") &&
				            e.getCause() instanceof TimeoutException);
	}

	private void log(String s) {
		System.out.println(s);
	}

	@Test
	public void errorHandlingSideEffect() {
		LongAdder failureStat = new LongAdder();
		Flux<String> flux =
		Flux.just("unknown")
		    .flatMap(k -> callExternalService(k) // <1>
				    .doOnError(e -> {
				        failureStat.increment();
				        log("uh oh, falling back, service failed for key " + k); // <2>
				    })
		        .onErrorResume(e -> getFromCache(k)) // <3>
		    );

		StepVerifier.create(flux)
	                .expectNext("outdatedunknown")
	                .verifyComplete();

		assertThat(failureStat.intValue()).isEqualTo(1);
	}

	@Test
	public void errorHandlingUsing() {
		AtomicBoolean isDisposed = new AtomicBoolean();
		Disposable disposableInstance = new Disposable() {
			@Override
			public void dispose() {
				isDisposed.set(true); // <4>
			}

			@Override
			public String toString() {
				return "DISPOSABLE";
			}
		};

		Flux<String> flux =
		Flux.using(
				() -> disposableInstance, // <1>
				disposable -> Flux.just(disposable.toString()), // <2>
				Disposable::dispose // <3>
		);

		StepVerifier.create(flux)
	                .expectNext("DISPOSABLE")
	                .verifyComplete();

		assertThat(isDisposed.get()).isTrue();
	}

	@Test
	public void errorHandlingDoFinally() {
		LongAdder statsCancel = new LongAdder(); // <1>

		Flux<String> flux =
				Flux.just("foo", "bar")
				    .doFinally(type -> {
					    if (type == SignalType.CANCEL) // <2>
						    statsCancel.increment(); // <3>
				    })
				    .take(1); // <4>

		StepVerifier.create(flux)
	                .expectNext("foo")
	                .verifyComplete();

		assertThat(statsCancel.intValue()).isEqualTo(1);
	}

	@Test
	public void errorHandlingIntervalMillisNotContinued() throws InterruptedException {
		VirtualTimeScheduler virtualTimeScheduler = VirtualTimeScheduler.create();
		VirtualTimeScheduler.set(virtualTimeScheduler);

		Flux<String> flux =
		Flux.interval(Duration.ofMillis(250))
		    .map(input -> {
			    if (input < 3) return "tick " + input;
			    throw new RuntimeException("boom");
		    })
		    .onErrorReturn("Uh oh");

		flux.subscribe(System.out::println);
		//Thread.sleep(2100); // <1>

		virtualTimeScheduler.advanceTimeBy(Duration.ofHours(1));

		StepVerifier.withVirtualTime(() -> flux, () -> virtualTimeScheduler, Long.MAX_VALUE)
	                .thenAwait(Duration.ofSeconds(3))
	                .expectNext("tick 0")
	                .expectNext("tick 1")
	                .expectNext("tick 2")
	                .expectNext("Uh oh")
	                .verifyComplete();
	}

	@Test
	public void errorHandlingIntervalMillisRetried() throws InterruptedException {
		VirtualTimeScheduler virtualTimeScheduler = VirtualTimeScheduler.create();
		VirtualTimeScheduler.set(virtualTimeScheduler);

		Flux<Tuple2<Long,String>> flux =
		Flux.interval(Duration.ofMillis(250))
		    .map(input -> {
			    if (input < 3) return "tick " + input;
			    throw new RuntimeException("boom");
		    })
		    .retry(1)
		    .elapsed(); // <1>

		flux.subscribe(System.out::println, System.err::println); // <2>

		//Thread.sleep(2100); // <3>

		virtualTimeScheduler.advanceTimeBy(Duration.ofHours(1));

		StepVerifier.withVirtualTime(() -> flux, () -> virtualTimeScheduler, Long.MAX_VALUE)
		            .thenAwait(Duration.ofSeconds(3))
		            .expectNextMatches(t -> t.getT2().equals("tick 0"))
		            .expectNextMatches(t -> t.getT2().equals("tick 1"))
		            .expectNextMatches(t -> t.getT2().equals("tick 2"))
		            .expectNextMatches(t -> t.getT2().equals("tick 0"))
		            .expectNextMatches(t -> t.getT2().equals("tick 1"))
		            .expectNextMatches(t -> t.getT2().equals("tick 2"))
		            .verifyErrorMessage("boom");
	}

	@Test
	public void errorHandlingRetryWhenApproximateRetry() {
		Flux<String> flux =
		Flux.<String>error(new IllegalArgumentException()) // <1>
				.doOnError(System.out::println) // <2>
				.retryWhen(Retry.from(companion -> // <3>
						companion.take(3))); // <4>

		StepVerifier.create(flux)
	                .verifyComplete();

		StepVerifier.create(Flux.<String>error(new IllegalArgumentException()).retry(3))
	                .verifyError();
	}

	@Test
	public void errorHandlingRetryWhenEquatesRetry() {
		AtomicInteger errorCount = new AtomicInteger();
		Flux<String> flux =
				Flux.<String>error(new IllegalArgumentException())
						.doOnError(e -> errorCount.incrementAndGet())
						.retryWhen(Retry.from(companion -> // <1>
								companion.map(rs -> { // <2>
									if (rs.totalRetries() < 3) return rs.totalRetries(); // <3>
									else throw Exceptions.propagate(rs.failure()); // <4>
								})
						));

		StepVerifier.create(flux)
	                .verifyError(IllegalArgumentException.class);

		AtomicInteger retryNErrorCount = new AtomicInteger();
		StepVerifier.create(Flux.<String>error(new IllegalArgumentException()).doOnError(e -> retryNErrorCount.incrementAndGet()).retry(3))
	                .verifyError();

		assertThat(errorCount).hasValue(retryNErrorCount.get());
	}

	@Test
	public void errorHandlingRetryBuilders() {
		Throwable exception = new IllegalStateException("boom");
		Flux<String> errorFlux = Flux.error(exception);

		errorFlux.retryWhen(Retry.max(3))
		         .as(StepVerifier::create)
		         .verifyErrorSatisfies(e -> assertThat(e)
				         .hasMessage("Retries exhausted: 3/3")
				         .hasCause(exception));

		errorFlux.retryWhen(Retry.max(3).filter(error -> error instanceof NullPointerException))
		         .as(StepVerifier::create)
		         .verifyErrorMessage("boom");
	}

	@Test
	public void errorHandlingRetryWhenExponential() {
		AtomicInteger errorCount = new AtomicInteger();
		Flux<String> flux =
				Flux.<String>error(new IllegalStateException("boom"))
						.doOnError(e -> { // <1>
							errorCount.incrementAndGet();
							System.out.println(e + " at " + LocalTime.now());
						})
						.retryWhen(Retry
								.backoff(3, Duration.ofMillis(100)).jitter(0d) // <2>
								.doAfterRetry(rs -> System.out.println("retried at " + LocalTime.now())) // <3>
								.onRetryExhaustedThrow((spec, rs) -> rs.failure()) // <4>
						);

		StepVerifier.create(flux)
		            .verifyErrorSatisfies(e -> Assertions
				            .assertThat(e)
				            .isInstanceOf(IllegalStateException.class)
				            .hasMessage("boom"));

		assertThat(errorCount).hasValue(4);
	}

	@Test
	public void errorHandlingRetryWhenTransient() {
		AtomicInteger errorCount = new AtomicInteger(); // <1>
		AtomicInteger transientHelper = new AtomicInteger();
		Flux<Integer> transientFlux = Flux.<Integer>generate(sink -> {
			int i = transientHelper.getAndIncrement();
			if (i == 10) { // <2>
				sink.next(i);
				sink.complete();
			}
			else if (i % 3 == 0) { // <3>
				sink.next(i);
			}
			else {
				sink.error(new IllegalStateException("Transient error at " + i)); // <4>
			}
		})
				.doOnError(e -> errorCount.incrementAndGet());

transientFlux.retryWhen(Retry.max(2).transientErrors(true))  // <5>
             .blockLast();
assertThat(errorCount).hasValue(6); // <6>

		transientHelper.set(0);
		transientFlux.retryWhen(Retry.max(2).transientErrors(true))
		             .as(StepVerifier::create)
		             .expectNext(0, 3, 6, 9, 10)
		             .verifyComplete();

		transientHelper.set(0);
		transientFlux.retryWhen(Retry.max(2))
		             .as(StepVerifier::create)
		             .expectNext(0, 3)
		             .verifyErrorMessage("Retries exhausted: 2/2");

	}

	public String convert(int i) throws IOException {
		if (i > 3) {
			throw new IOException("boom " + i);
		}
		return "OK " + i;
	}

	@Test
	public void errorHandlingPropagateUnwrap() {
		Flux<String> converted = Flux
				.range(1, 10)
				.map(i -> {
					try { return convert(i); }
					catch (IOException e) { throw Exceptions.propagate(e); }
				});

		converted.subscribe(
				v -> System.out.println("RECEIVED: " + v),
				e -> {
					if (Exceptions.unwrap(e) instanceof IOException) {
						System.out.println("Something bad happened with I/O");
					} else {
						System.out.println("Something bad happened");
					}
				}
		);

		StepVerifier.create(converted)
	                .expectNext("OK 1")
	                .expectNext("OK 2")
	                .expectNext("OK 3")
	                .verifyErrorMessage("boom 4");
	}

	@Test
	public void producingGenerate() {
		Flux<String> flux = Flux.generate(
				() -> 0, // <1>
				(state, sink) -> {
					sink.next("3 x " + state + " = " + 3*state); // <2>
					if (state == 10) sink.complete(); // <3>
					return state + 1; // <4>
				});

		StepVerifier.create(flux)
	                .expectNext("3 x 0 = 0")
	                .expectNext("3 x 1 = 3")
	                .expectNext("3 x 2 = 6")
	                .expectNext("3 x 3 = 9")
	                .expectNext("3 x 4 = 12")
	                .expectNext("3 x 5 = 15")
	                .expectNext("3 x 6 = 18")
	                .expectNext("3 x 7 = 21")
	                .expectNext("3 x 8 = 24")
	                .expectNext("3 x 9 = 27")
	                .expectNext("3 x 10 = 30")
	                .verifyComplete();
	}


	@Test
	public void producingGenerateMutableState() {
		Flux<String> flux = Flux.generate(
				AtomicLong::new, // <1>
				(state, sink) -> {
					long i = state.getAndIncrement(); // <2>
					sink.next("3 x " + i + " = " + 3*i);
					if (i == 10) sink.complete();
					return state; // <3>
				});

		StepVerifier.create(flux)
	                .expectNext("3 x 0 = 0")
	                .expectNext("3 x 1 = 3")
	                .expectNext("3 x 2 = 6")
	                .expectNext("3 x 3 = 9")
	                .expectNext("3 x 4 = 12")
	                .expectNext("3 x 5 = 15")
	                .expectNext("3 x 6 = 18")
	                .expectNext("3 x 7 = 21")
	                .expectNext("3 x 8 = 24")
	                .expectNext("3 x 9 = 27")
	                .expectNext("3 x 10 = 30")
	                .verifyComplete();
	}

	interface MyEventListener<T> {
		void onDataChunk(List<T> chunk);
		void processComplete();
	}

	interface MyEventProcessor {
		void register(MyEventListener<String> eventListener);
		void dataChunk(String... values);
		void processComplete();
	}

	private MyEventProcessor myEventProcessor = new MyEventProcessor() {

		private MyEventListener<String> eventListener;
		private ScheduledExecutorService executor = Executors.newSingleThreadScheduledExecutor();

		@Override
		public void register(MyEventListener<String> eventListener) {
			this.eventListener = eventListener;
		}

		@Override
		public void dataChunk(String... values) {
			executor.schedule(() -> eventListener.onDataChunk(Arrays.asList(values)),
					500, TimeUnit.MILLISECONDS);
		}

		@Override
		public void processComplete() {
			executor.schedule(() -> eventListener.processComplete(),
					500, TimeUnit.MILLISECONDS);
		}
	};

	@Test
	public void producingCreate() {
		Flux<String> bridge = Flux.create(sink -> {
			myEventProcessor.register( // <4>
					new MyEventListener<String>() { // <1>

						public void onDataChunk(List<String> chunk) {
							for(String s : chunk) {
								sink.next(s); // <2>
							}
						}

						public void processComplete() {
							sink.complete(); // <3>
						}
					});
		});

		StepVerifier.withVirtualTime(() -> bridge)
	                .expectSubscription()
	                .expectNoEvent(Duration.ofSeconds(10))
	                .then(() -> myEventProcessor.dataChunk("foo", "bar", "baz"))
	                .expectNext("foo", "bar", "baz")
	                .expectNoEvent(Duration.ofSeconds(10))
	                .then(() -> myEventProcessor.processComplete())
	                .verifyComplete();
	}

	public String alphabet(int letterNumber) {
		if (letterNumber < 1 || letterNumber > 26) {
			return null;
		}
		int letterIndexAscii = 'A' + letterNumber - 1;
		return "" + (char) letterIndexAscii;
	}

	@Test
	public void producingHandle() {
		Flux<String> alphabet = Flux.just(-1, 30, 13, 9, 20)
            .handle((i, sink) -> {
                String letter = alphabet(i); // <1>
                if (letter != null) // <2>
                        sink.next(letter); // <3>
            });

		alphabet.subscribe(System.out::println);

		StepVerifier.create(alphabet)
	                .expectNext("M", "I", "T")
	                .verifyComplete();
	}


	public Flux<String> processOrFallback(Mono<String> source, Publisher<String> fallback) {
		return source
				.flatMapMany(phrase -> Flux.fromArray(phrase.split("\\s+")))
				.switchIfEmpty(fallback);
	}

	@Test
	public void testSplitPathIsUsed() {
		StepVerifier.create(processOrFallback(Mono.just("just a  phrase with    tabs!"),
				Mono.just("EMPTY_PHRASE")))
		            .expectNext("just", "a", "phrase", "with", "tabs!")
		            .verifyComplete();
	}

	@Test
	public void testEmptyPathIsUsed() {
		StepVerifier.create(processOrFallback(Mono.empty(), Mono.just("EMPTY_PHRASE")))
		            .expectNext("EMPTY_PHRASE")
		            .verifyComplete();
	}

	private Mono<String> executeCommand(String command) {
		return Mono.just(command + " DONE");
	}

	public Mono<Void> processOrFallback(Mono<String> commandSource, Mono<Void> doWhenEmpty) {
		return commandSource
				.flatMap(command -> executeCommand(command).then()) // <1>
				.switchIfEmpty(doWhenEmpty); // <2>
	}

	@Test
	public void testCommandEmptyPathIsUsedBoilerplate() {
		AtomicBoolean wasInvoked = new AtomicBoolean();
		AtomicBoolean wasRequested = new AtomicBoolean();
		Mono<Void> testFallback = Mono.<Void>empty()
				.doOnSubscribe(s -> wasInvoked.set(true))
				.doOnRequest(l -> wasRequested.set(true));

		processOrFallback(Mono.empty(), testFallback).subscribe();

		assertThat(wasInvoked.get()).isTrue();
		assertThat(wasRequested.get()).isTrue();
	}

	@Test
	public void testCommandEmptyPathIsUsed() {
		PublisherProbe<Void> probe = PublisherProbe.empty(); // <1>

		StepVerifier.create(processOrFallback(Mono.empty(), probe.mono())) // <2>
		            .verifyComplete();

		probe.assertWasSubscribed(); //<3>
		probe.assertWasRequested(); //<4>
		probe.assertWasNotCancelled(); //<5>
	}

	//Note: the following static methods and fields are grouped here on purpose
	//as they all relate to the same section of the reference guide (activating debug mode).
	//some of these lines are copied verbatim in the reference guide, like the declaration of toDebug.

	private Flux<String> urls() {
		return Flux.range(1, 5)
		           .map(i -> "https://www.mysite.io/quote" + i);
	}

	private Flux<String> doRequest(String url) {
		return Flux.just("{\"quote\": \"inspiring quote from " + url + "\"}");
	}

	private Mono<String> scatterAndGather(Flux<String> urls) {
		return urls.flatMap(this::doRequest)
		           .single();
	}

	@BeforeEach
	public void populateDebug(TestInfo testInfo) {
		if (testInfo.getTags().contains("debugModeOn")) {
			Hooks.onOperatorDebug();
		}
		if (testInfo.getTags().contains("debugInit")) {
			toDebug = scatterAndGather(urls());
		}
	}

	@AfterEach
	public void removeHooks(TestInfo testInfo) {
		if (testInfo.getTags().contains("debugModeOn")) {
			Hooks.resetOnOperatorDebug();
		}
	}

	public Mono<String> toDebug; //please overlook the public class attribute :p

	private void printAndAssert(Throwable t, boolean checkForAssemblySuppressed) {
		t.printStackTrace();
		assertThat(t)
				.isInstanceOf(IndexOutOfBoundsException.class)
				.hasMessage("Source emitted more than one item");
		if (!checkForAssemblySuppressed) {
			assertThat(t).hasNoSuppressedExceptions();
		}
		else {
			assertThat(t).satisfies(withSuppressed -> {
				assertThat(withSuppressed.getSuppressed()).hasSize(1);
				assertThat(withSuppressed.getSuppressed()[0])
						.hasMessageStartingWith("\nAssembly trace from producer [reactor.core.publisher.MonoSingle] :")
<<<<<<< HEAD
						.hasMessageContaining("Flux.single ⇢ at reactor.guide.GuideTests.scatterAndGather(GuideTests.java:1011)\n");
=======
						.hasMessageEndingWith("Flux.single ⇢ reactor.guide.GuideTests.scatterAndGather(GuideTests.java:950)\n");
>>>>>>> 65eca6cd
			});
		}
	}

	@Test
	@Tag("debugInit")
	public void debuggingCommonStacktrace() {
		toDebug.subscribe(System.out::println, t -> printAndAssert(t, false));
	}

	@Test
	@Tag("debugModeOn")
	@Tag("debugInit")
	public void debuggingActivated() {
		toDebug.subscribe(System.out::println, t -> printAndAssert(t, true));
	}

	@Test
	public void debuggingLogging() {
		Flux<Integer> flux = Flux.range(1, 10)
		                         .log()
		                         .take(3);
		//flux.subscribe();

		//nothing much to test, but...
		StepVerifier.create(flux).expectNext(1, 2, 3).verifyComplete();
	}

	@Test
	public void contextSimple1() {
		String key = "message";
		Mono<String> r = Mono.just("Hello")
		                     .flatMap( s -> Mono.subscriberContext() //<2>
		                                        .map( ctx -> s + " " + ctx.get(key))) //<3>
		                     .subscriberContext(ctx -> ctx.put(key, "World")); //<1>

		StepVerifier.create(r)
		            .expectNext("Hello World") //<4>
		            .verifyComplete();
	}

	@Test
	public void contextSimple2() {
		String key = "message";
		Mono<String> r = Mono.just("Hello")
		                     .subscriberContext(ctx -> ctx.put(key, "World")) //<1>
		                     .flatMap( s -> Mono.subscriberContext()
		                                        .map( ctx -> s + " " + ctx.getOrDefault(key, "Stranger")));  //<2>

		StepVerifier.create(r)
		            .expectNext("Hello Stranger") //<3>
		            .verifyComplete();
	}

	@Test
	public void contextSimple3() {
		String key = "message";

		Mono<String> r = Mono.subscriberContext() // <1>
		                     .map( ctx -> ctx.put(key, "Hello")) // <2>
		                     .flatMap( ctx -> Mono.subscriberContext()) // <3>
		                     .map( ctx -> ctx.getOrDefault(key,"Default")); // <4>

		StepVerifier.create(r)
		            .expectNext("Default") // <5>
		            .verifyComplete();
	}

	@Test
	public void contextSimple4() {
		String key = "message";
		Mono<String> r = Mono.just("Hello")
		                .flatMap( s -> Mono.subscriberContext()
		                                   .map( ctx -> s + " " + ctx.get(key)))
		                .subscriberContext(ctx -> ctx.put(key, "Reactor")) //<1>
		                .subscriberContext(ctx -> ctx.put(key, "World")); //<2>

		StepVerifier.create(r)
		            .expectNext("Hello Reactor") //<3>
		            .verifyComplete();
	}

	@Test
	public void contextSimple5() {
		String key = "message";
		Mono<String> r = Mono.just("Hello")
		                     .flatMap( s -> Mono.subscriberContext()
		                                        .map( ctx -> s + " " + ctx.get(key))) //<3>
		                     .subscriberContext(ctx -> ctx.put(key, "Reactor")) //<2>
		                     .flatMap( s -> Mono.subscriberContext()
		                                        .map( ctx -> s + " " + ctx.get(key))) //<4>
		                     .subscriberContext(ctx -> ctx.put(key, "World")); //<1>

		StepVerifier.create(r)
		            .expectNext("Hello Reactor World") //<5>
		            .verifyComplete();
	}

	@Test
	public void contextSimple6() {
		String key = "message";
		Mono<String> r =
				Mono.just("Hello")
				    .flatMap( s -> Mono.subscriberContext()
				                       .map( ctx -> s + " " + ctx.get(key))
				    )
				    .flatMap( s -> Mono.subscriberContext()
				                       .map( ctx -> s + " " + ctx.get(key))
				                       .subscriberContext(ctx -> ctx.put(key, "Reactor")) //<1>
				    )
				    .subscriberContext(ctx -> ctx.put(key, "World")); // <2>

		StepVerifier.create(r)
		            .expectNext("Hello World Reactor")
		            .verifyComplete();
	}

	private static final String HTTP_CORRELATION_ID = "reactive.http.library.correlationId";

	Mono<Tuple2<Integer, String>> doPut(String url, Mono<String> data) {
		Mono<Tuple2<String, Optional<Object>>> dataAndContext =
				data.zipWith(Mono.subscriberContext()
				                 .map(c -> c.getOrEmpty(HTTP_CORRELATION_ID)));

		return dataAndContext
				.<String>handle((dac, sink) -> {
					if (dac.getT2().isPresent()) {
						sink.next("PUT <" + dac.getT1() + "> sent to " + url + " with header X-Correlation-ID = " + dac.getT2().get());
					}
					else {
						sink.next("PUT <" + dac.getT1() + "> sent to " + url);
					}
					sink.complete();
				})
				.map(msg -> Tuples.of(200, msg));
	}

	@Test
	public void contextForLibraryReactivePut() {
		Mono<String> put = doPut("www.example.com", Mono.just("Walter"))
				.subscriberContext(Context.of(HTTP_CORRELATION_ID, "2-j3r9afaf92j-afkaf"))
				.filter(t -> t.getT1() < 300)
				.map(Tuple2::getT2);

		StepVerifier.create(put)
		            .expectNext("PUT <Walter> sent to www.example.com with header X-Correlation-ID = 2-j3r9afaf92j-afkaf")
		            .verifyComplete();
	}

	@Test
	public void contextForLibraryReactivePutNoContext() {
	Mono<String> put = doPut("www.example.com", Mono.just("Walter"))
			.filter(t -> t.getT1() < 300)
			.map(Tuple2::getT2);

		StepVerifier.create(put)
		            .expectNext("PUT <Walter> sent to www.example.com")
		            .verifyComplete();
	}
}<|MERGE_RESOLUTION|>--- conflicted
+++ resolved
@@ -1049,11 +1049,7 @@
 				assertThat(withSuppressed.getSuppressed()).hasSize(1);
 				assertThat(withSuppressed.getSuppressed()[0])
 						.hasMessageStartingWith("\nAssembly trace from producer [reactor.core.publisher.MonoSingle] :")
-<<<<<<< HEAD
-						.hasMessageContaining("Flux.single ⇢ at reactor.guide.GuideTests.scatterAndGather(GuideTests.java:1011)\n");
-=======
-						.hasMessageEndingWith("Flux.single ⇢ reactor.guide.GuideTests.scatterAndGather(GuideTests.java:950)\n");
->>>>>>> 65eca6cd
+						.hasMessageContaining("Flux.single ⇢ at reactor.guide.GuideTests.scatterAndGather(GuideTests.java:1017)\n");
 			});
 		}
 	}
