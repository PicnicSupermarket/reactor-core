--- conflicted
+++ resolved
@@ -1705,21 +1705,12 @@
 	}
 
 	@Test
-	@SuppressWarnings("unchecked")
 	public void errorModeContinueInternalErrorStopStrategy() {
 		for (int iterations = 0; iterations < 1000; iterations++) {
 			AtomicInteger i = new AtomicInteger();
-<<<<<<< HEAD
 			List<TestPublisher<Integer>> inners = new ArrayList<>();
 			inners.add(TestPublisher.createNoncompliant(TestPublisher.Violation.CLEANUP_ON_TERMINATE));
 			inners.add(TestPublisher.createNoncompliant(TestPublisher.Violation.CLEANUP_ON_TERMINATE));
-=======
-			@SuppressWarnings("unchecked")
-			TestPublisher<Integer>[] inners = new TestPublisher[]{
-					TestPublisher.createNoncompliant(TestPublisher.Violation.CLEANUP_ON_TERMINATE),
-					TestPublisher.createNoncompliant(TestPublisher.Violation.CLEANUP_ON_TERMINATE)
-			};
->>>>>>> b16972ba
 			Flux<Integer> test = Flux
 					.just(0, 1)
 					.hide()
@@ -1741,21 +1732,12 @@
 	}
 
 	@Test
-	@SuppressWarnings("unchecked")
 	public void errorModeContinueInternalErrorStopStrategyAsync() {
 		for (int iterations = 0; iterations < 1000; iterations++) {
 			AtomicInteger i = new AtomicInteger();
-<<<<<<< HEAD
 			List<TestPublisher<Integer>> inners = new ArrayList<>();
 			inners.add(TestPublisher.createNoncompliant(TestPublisher.Violation.CLEANUP_ON_TERMINATE));
 			inners.add(TestPublisher.createNoncompliant(TestPublisher.Violation.CLEANUP_ON_TERMINATE));
-=======
-			@SuppressWarnings("unchecked")
-			TestPublisher<Integer>[] inners = new TestPublisher[]{
-				TestPublisher.createNoncompliant(TestPublisher.Violation.CLEANUP_ON_TERMINATE),
-				TestPublisher.createNoncompliant(TestPublisher.Violation.CLEANUP_ON_TERMINATE)
-			};
->>>>>>> b16972ba
 			Flux<Integer> test = Flux
 					.just(0, 1)
 					.hide()
