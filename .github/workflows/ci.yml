--- conflicted
+++ resolved
@@ -10,19 +10,9 @@
       - uses: actions/checkout@eef61447b9ff4aafe5dcd4e0bbf5d482be7e7871 # tag=v4
         with:
           fetch-depth: 0 #needed by spotless
-<<<<<<< HEAD
       - name: Setup JDK 11
         if: contains('main', github.base_ref)
-        uses: actions/setup-java@b36c23c0d998641eff861008f374ee103c25ac73 # tag=v3
-=======
-      - name: Download JDK 9
-        if: contains('3.6.x', github.base_ref)
-        run: ${GITHUB_WORKSPACE}/.github/setup.sh
-        shell: bash
-      - name: Setup JDK 9
-        if: contains('3.6.x', github.base_ref)
         uses: actions/setup-java@8df1039502a15bceb9433410b1a100fbe190c53b # tag=v3
->>>>>>> 5e017103
         with:
           distribution: 'temurin'
           java-version: 11
@@ -78,19 +68,9 @@
     needs: preliminary
     steps:
     - uses: actions/checkout@eef61447b9ff4aafe5dcd4e0bbf5d482be7e7871 # tag=v4
-<<<<<<< HEAD
     - name: Setup JDK 11
       if: contains('main', github.base_ref)
-      uses: actions/setup-java@b36c23c0d998641eff861008f374ee103c25ac73 # tag=v3
-=======
-    - name: Download Java 9
-      if: contains('3.6.x', github.base_ref)
-      run: ${GITHUB_WORKSPACE}/.github/setup.sh
-      shell: bash
-    - name: Setup Java 9
-      if: contains('3.6.x', github.base_ref)
       uses: actions/setup-java@8df1039502a15bceb9433410b1a100fbe190c53b # tag=v3
->>>>>>> 5e017103
       with:
         distribution: 'temurin'
         java-version: 11
