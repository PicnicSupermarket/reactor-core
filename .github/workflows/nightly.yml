--- conflicted
+++ resolved
@@ -68,7 +68,7 @@
         with:
           distribution: 'temurin'
           java-version: 8
-      - uses: gradle/gradle-build-action@842c587ad8aa4c68eeba24c396e15af4c2e9f30a # tag=v2
+      - uses: gradle/gradle-build-action@3b1b3b9a2104c2b47fbae53f3938079c00c9bb87 # tag=v2
         name: gradle
         with:
           arguments: :reactor-core:java21Test --no-daemon -Pjunit-tags=!slow -DuseSnapshotMicrometerVersion=true
@@ -142,17 +142,13 @@
         with:
           distribution: 'temurin'
           java-version: 8
-<<<<<<< HEAD
-      - uses: gradle/gradle-build-action@842c587ad8aa4c68eeba24c396e15af4c2e9f30a # tag=v2
+      - uses: gradle/gradle-build-action@3b1b3b9a2104c2b47fbae53f3938079c00c9bb87 # tag=v2
         if: ${{ matrix.branch == 'main' }}
         name: other tests
         with:
           arguments: check -x :reactor-core:test -x :reactor-core:java9Test -x :reactor-core:java21Test -x spotlessCheck --no-daemon -DuseSnapshotMicrometerVersion=true -Pjcstress.mode=default
-      - uses: gradle/gradle-build-action@842c587ad8aa4c68eeba24c396e15af4c2e9f30a # tag=v2
+      - uses: gradle/gradle-build-action@3b1b3b9a2104c2b47fbae53f3938079c00c9bb87 # tag=v2
         if: ${{ matrix.branch == '3.5.x' }}
-=======
-      - uses: gradle/gradle-build-action@3b1b3b9a2104c2b47fbae53f3938079c00c9bb87 # tag=v2
->>>>>>> 28231e97
         name: other tests
         with:
           arguments: check -x :reactor-core:test -x spotlessCheck --no-daemon -DuseSnapshotMicrometerVersion=true -Pjcstress.mode=default