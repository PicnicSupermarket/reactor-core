--- conflicted
+++ resolved
@@ -28,28 +28,24 @@
         uses: actions/checkout@8ade135a41bc03ea155e62e844d188df1ea18608 # tag=v4
         with:
           ref: ${{ matrix.branch }}
-<<<<<<< HEAD
-      - name: Download Java9
+      - name: Download Java 9
         if: contains('main 3.6.x', matrix.branch)
         run: ${GITHUB_WORKSPACE}/.github/setup.sh
         shell: bash
-      - name: Setup Java9
+      - name: Setup Java 9
         if: contains('main 3.6.x', matrix.branch)
         uses: actions/setup-java@99b8673ff64fbf99d8d325f52d9a5bdedb8483e9 # tag=v3
         with:
           distribution: 'jdkfile'
           java-version: 9.0.4
           jdkFile: /opt/openjdk/java9/OpenJDK9U-jdk_x64_linux_hotspot_9.0.4_11.tar.gz
-      - name: Setup Java21
+      - name: Setup Java 21
         if: contains('main 3.6.x', matrix.branch)
         uses: actions/setup-java@99b8673ff64fbf99d8d325f52d9a5bdedb8483e9 # tag=v3
         with:
           distribution: 'temurin'
           java-version: 21
-      - name: Setup Java8
-=======
       - name: Setup Java 8
->>>>>>> 3fafbe66
         uses: actions/setup-java@99b8673ff64fbf99d8d325f52d9a5bdedb8483e9 # tag=v3
         with:
           distribution: 'temurin'
