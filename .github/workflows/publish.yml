name: publish
on:
  push:
    branches:
      # For branches, better to list them explicitly than regexp include.
      # Older branches are triggered using workflows present there
      - 3.7.x
permissions: read-all

env:
  DOCS_ZIP: docs-zip
  DOCS_ZIP_PATH: docs/build/distributions

jobs:
  # General job notes: we DON'T want to cancel any previous runs, especially in the case of a "back to snapshots" build right after a release push
  # We specify the ubuntu version to minimize the chances we have to deal with a migration during a release
  prepare:
    # Notes on prepare: this job has no access to secrets, only github token. As a result, all non-core actions are centralized here
    # This includes the tagging and drafting of release notes. Still, when possible we favor plain run of gradle tasks
    runs-on: ubuntu-22.04
    strategy:
      fail-fast: false
      matrix:
        test-type:
          - type: core
            arguments: ":reactor-core:test --no-daemon"
          - type: core-java21
            arguments: ":reactor-core:java21Test --no-daemon"
          - type: other
            arguments: "check -x :reactor-core:test -x :reactor-core:java11Test -x :reactor-core:java21Test -x spotlessCheck -x :reactor-core:jcstress --no-daemon"
    name: prepare - ${{ matrix.test-type.type }} tests
    outputs:
      versionType: ${{ steps.version.outputs.versionType }}
      fullVersion: ${{ steps.version.outputs.fullVersion }}
    steps:
    - uses: actions/checkout@11bd71901bbe5b1630ceea73d27597364c9af683 # tag=v4
    - name: Setup JDK 8
      uses: actions/setup-java@3a4f6e1af504cf6a31855fa899c6aa5355ba6c12 # tag=v3
      with:
        distribution: 'temurin'
        java-version: 8
    - name: Setup JDK 11
      if: contains('main 3.7.x', github.base_ref)
      uses: actions/setup-java@3a4f6e1af504cf6a31855fa899c6aa5355ba6c12 # tag=v3
      with:
        distribution: 'temurin'
        java-version: 11
    - name: Setup JDK 21
      if: contains('main 3.6.x 3.7.x', github.base_ref)
      uses: actions/setup-java@3a4f6e1af504cf6a31855fa899c6aa5355ba6c12 # tag=v3
      with:
        distribution: 'temurin'
        java-version: 21
    - name: Setup Gradle
      uses: gradle/actions/setup-gradle@94baf225fe0a508e581a564467443d0e2379123b
    - name: interpret version
      id: version
      #we only run the qualifyVersionGha task so that no other console printing can hijack this step's output
      #output: versionType, fullVersion
      #fails if versionType is BAD, which interrupts the workflow
      run: ./gradlew qualifyVersionGha
    - name: run checks
      id: checks
      run: ./gradlew ${{ matrix.test-type.arguments }}

  # Build the docs-zip antora doc for the current branch, and upload generated docs-zip to workflow run.
  # JDK21 is used because the antora plugin requires a JDK17 compatible version.
  # Each deploy job can then download the docs-zip to ./docs/build/distributions/ in order to let it be included in published artifacts.
  # (see gradle/setup.gradle publications which includes docs zip file, if found from docs/build/distributions directory)
  build-docs-zip:
    runs-on: ubuntu-20.04
    steps:
      - uses: actions/checkout@11bd71901bbe5b1630ceea73d27597364c9af683 # v4
      - name: Set up Ruby for asciidoctor-pdf
        uses: ruby/setup-ruby@cacc9f1c0b3f4eb8a16a6bb0ed10897b43b9de49 # v1
        with:
          ruby-version: 3.3.0
      - name: Install asciidoctor-pdf / rouge
        run: gem install asciidoctor-pdf rouge
      - name: Setup java 21 for antora
        uses: actions/setup-java@3a4f6e1af504cf6a31855fa899c6aa5355ba6c12 # v4
        with:
          distribution: 'temurin'
          java-version: '21'
      - name: Build antora docs zip distribution for the current branch
        run: ./gradlew docs
      - name: Upload docs/build to current workflow run
        uses: actions/upload-artifact@65462800fd760344b1a7b4382951275a0abb4808 # v4
        with:
          name: ${{ env.DOCS_ZIP }}
          path: ${{ env.DOCS_ZIP_PATH }}
          retention-days: 3
          if-no-files-found: error

  #deploy the snapshot artifacts to Artifactory
  deploySnapshot:
    name: deploySnapshot
<<<<<<< HEAD
    runs-on: ubuntu-20.04
    needs: [prepare, build-docs-zip]
=======
    runs-on: ubuntu-22.04
    needs: prepare
>>>>>>> dedb393c
    if: needs.prepare.outputs.versionType == 'SNAPSHOT'
    environment: snapshots
    steps:
    - uses: actions/checkout@11bd71901bbe5b1630ceea73d27597364c9af683 # tag=v4
    - name: Setup JDK 8
      uses: actions/setup-java@3a4f6e1af504cf6a31855fa899c6aa5355ba6c12 # tag=v3
      with:
        distribution: 'temurin'
        java-version: 8
    - name: Setup JDK 11
      if: contains('main 3.7.x', github.base_ref)
      uses: actions/setup-java@3a4f6e1af504cf6a31855fa899c6aa5355ba6c12 # tag=v3
      with:
        distribution: 'temurin'
        java-version: 11
    - name: Setup JDK 21
      if: contains('main 3.6.x 3.7.x', github.base_ref)
      uses: actions/setup-java@3a4f6e1af504cf6a31855fa899c6aa5355ba6c12 # tag=v3
      with:
        distribution: 'temurin'
        java-version: 21
    - name: Download antora docs-zip
      uses: actions/download-artifact@65a9edc5881444af0b9093a5e628f2fe47ea3b2e # v4
      with:
        name: ${{ env.DOCS_ZIP }}
        path: ${{ env.DOCS_ZIP_PATH }}
    - name: deploy
      env:
        ORG_GRADLE_PROJECT_artifactory_publish_username: ${{secrets.ARTIFACTORY_SNAPSHOT_USERNAME}}
        ORG_GRADLE_PROJECT_artifactory_publish_password: ${{secrets.ARTIFACTORY_PASSWORD}}
      run: |
          ./gradlew -Dorg.gradle.parallel=false assemble artifactoryPublish -Partifactory_publish_contextUrl=https://repo.spring.io -Partifactory_publish_repoKey=libs-snapshot-local

  #sign the milestone artifacts and deploy them to Artifactory
  deployMilestone:
    name: deployMilestone
<<<<<<< HEAD
    runs-on: ubuntu-20.04
    needs: [prepare, build-docs-zip]
=======
    runs-on: ubuntu-22.04
    needs: prepare
>>>>>>> dedb393c
    if: needs.prepare.outputs.versionType == 'MILESTONE'
    environment: releases
    steps:
    - uses: actions/checkout@11bd71901bbe5b1630ceea73d27597364c9af683 # tag=v4
    - name: Setup JDK 8
      uses: actions/setup-java@3a4f6e1af504cf6a31855fa899c6aa5355ba6c12 # tag=v3
      with:
        distribution: 'temurin'
        java-version: 8
    - name: Setup JDK 11
      if: contains('main 3.7.x', github.base_ref)
      uses: actions/setup-java@3a4f6e1af504cf6a31855fa899c6aa5355ba6c12 # tag=v3
      with:
        distribution: 'temurin'
        java-version: 11
    - name: Setup JDK 21
      if: contains('main 3.6.x 3.7.x', github.base_ref)
      uses: actions/setup-java@3a4f6e1af504cf6a31855fa899c6aa5355ba6c12 # tag=v3
      with:
        distribution: 'temurin'
        java-version: 21
    - name: Download antora docs-zip
      uses: actions/download-artifact@65a9edc5881444af0b9093a5e628f2fe47ea3b2e # v4
      with:
        name: ${{ env.DOCS_ZIP }}
        path: ${{ env.DOCS_ZIP_PATH }}
    - name: deploy
      env:
        ORG_GRADLE_PROJECT_artifactory_publish_username: ${{secrets.ARTIFACTORY_USERNAME}}
        ORG_GRADLE_PROJECT_artifactory_publish_password: ${{secrets.ARTIFACTORY_PASSWORD}}
        ORG_GRADLE_PROJECT_signingKey: ${{secrets.SIGNING_KEY}}
        ORG_GRADLE_PROJECT_signingPassword: ${{secrets.SIGNING_PASSPHRASE}}
      run: |
          ./gradlew -Dorg.gradle.parallel=false assemble sign artifactoryPublish -Partifactory_publish_contextUrl=https://repo.spring.io -Partifactory_publish_repoKey=libs-milestone-local

  #sign the release artifacts and deploy them to Artifactory
  deployRelease:
    name: deployRelease
<<<<<<< HEAD
    runs-on: ubuntu-20.04
    needs: [prepare, build-docs-zip]
=======
    runs-on: ubuntu-22.04
    needs: prepare
>>>>>>> dedb393c
    if: needs.prepare.outputs.versionType == 'RELEASE'
    environment: releases
    steps:
    - uses: actions/checkout@11bd71901bbe5b1630ceea73d27597364c9af683 # tag=v4
    - name: Setup JDK 8
      uses: actions/setup-java@3a4f6e1af504cf6a31855fa899c6aa5355ba6c12 # tag=v3
      with:
        distribution: 'temurin'
        java-version: 8
    - name: Setup JDK 11
      if: contains('main 3.7.x', github.base_ref)
      uses: actions/setup-java@3a4f6e1af504cf6a31855fa899c6aa5355ba6c12 # tag=v3
      with:
        distribution: 'temurin'
        java-version: 11
    - name: Setup JDK 21
      if: contains('main 3.6.x 3.7.x', github.base_ref)
      uses: actions/setup-java@3a4f6e1af504cf6a31855fa899c6aa5355ba6c12 # tag=v3
      with:
        distribution: 'temurin'
        java-version: 21
    - name: Download antora docs/build
      uses: actions/download-artifact@65a9edc5881444af0b9093a5e628f2fe47ea3b2e # v4
      with:
        name: ${{ env.DOCS_ZIP }}
        path: ${{ env.DOCS_ZIP_PATH }}
    - name: deploy
      env:
        ORG_GRADLE_PROJECT_artifactory_publish_username: ${{secrets.ARTIFACTORY_USERNAME}}
        ORG_GRADLE_PROJECT_artifactory_publish_password: ${{secrets.ARTIFACTORY_PASSWORD}}
        ORG_GRADLE_PROJECT_signingKey: ${{secrets.SIGNING_KEY}}
        ORG_GRADLE_PROJECT_signingPassword: ${{secrets.SIGNING_PASSPHRASE}}
        ORG_GRADLE_PROJECT_sonatypeUsername: ${{secrets.SONATYPE_USERNAME}}
        ORG_GRADLE_PROJECT_sonatypePassword: ${{secrets.SONATYPE_PASSWORD}}
      run: |
          ./gradlew -Dorg.gradle.parallel=false assemble sign artifactoryPublish -Partifactory_publish_contextUrl=https://repo.spring.io  -Partifactory_publish_repoKey=libs-release-local publishMavenJavaPublicationToSonatypeRepository

  tagMilestone:
    name: Tag milestone
    needs: [ prepare, deployMilestone ]
    runs-on: ubuntu-22.04
    permissions:
      contents: write
    steps:
      - uses: actions/checkout@11bd71901bbe5b1630ceea73d27597364c9af683 # tag=v4
      - name: tag
        run: |
          git config --local user.name 'reactorbot'
          git config --local user.email '32325210+reactorbot@users.noreply.github.com'
          git tag -m "Release milestone ${{ needs.prepare.outputs.fullVersion }}" v${{ needs.prepare.outputs.fullVersion }} ${{ github.sha }}
          git push --tags

  tagRelease:
    name: Tag release
    needs: [ prepare, deployRelease ]
    runs-on: ubuntu-22.04
    permissions:
      contents: write
    steps:
      - uses: actions/checkout@11bd71901bbe5b1630ceea73d27597364c9af683 # tag=v4
      - name: tag
        run: |
          git config --local user.name 'reactorbot'
          git config --local user.email '32325210+reactorbot@users.noreply.github.com'
          git tag -m "Release version ${{ needs.prepare.outputs.fullVersion }}" v${{ needs.prepare.outputs.fullVersion }} ${{ github.sha }}
          git push --tags

  cleanup:
    name: Cleanup docs-zip artifact
    needs: [ deploySnapshot, tagRelease, tagMilestone ]
    if: always() && (needs.deploySnapshot.result == 'success' || needs.tagRelease.result == 'success' || needs.tagMilestone.result == 'success')
    runs-on: ubuntu-20.04
    permissions:
      actions: write
    steps:
      - name: delete antora docs-zip artifact
        env:
          GITHUB_TOKEN: ${{ secrets.GITHUB_TOKEN }}
        run: |-
          ARTIFACTS_URL="/repos/${GITHUB_REPOSITORY}/actions/runs/${GITHUB_RUN_ID}/artifacts"
          ARTIFACT_ID=$(gh api -H 'Accept: application/vnd.github+json' -H 'X-GitHub-Api-Version: 2022-11-28' $ARTIFACTS_URL | jq -r '.artifacts[] | select(.name == "'$DOCS_ZIP'") | .id // ""')
          if [ -n "$ARTIFACT_ID" ]; then
            gh api --method DELETE -H 'Accept: application/vnd.github+json' -H 'X-GitHub-Api-Version: 2022-11-28' /repos/${{github.repository}}/actions/artifacts/$ARTIFACT_ID}
          fi

# For Gradle configuration of signing, see https://docs.gradle.org/current/userguide/signing_plugin.html#sec:in-memory-keys
# publishMavenJavaPublicationToSonatypeRepository only sends to a staging repository<|MERGE_RESOLUTION|>--- conflicted
+++ resolved
@@ -95,13 +95,8 @@
   #deploy the snapshot artifacts to Artifactory
   deploySnapshot:
     name: deploySnapshot
-<<<<<<< HEAD
-    runs-on: ubuntu-20.04
+    runs-on: ubuntu-22.04
     needs: [prepare, build-docs-zip]
-=======
-    runs-on: ubuntu-22.04
-    needs: prepare
->>>>>>> dedb393c
     if: needs.prepare.outputs.versionType == 'SNAPSHOT'
     environment: snapshots
     steps:
@@ -138,13 +133,8 @@
   #sign the milestone artifacts and deploy them to Artifactory
   deployMilestone:
     name: deployMilestone
-<<<<<<< HEAD
-    runs-on: ubuntu-20.04
+    runs-on: ubuntu-22.04
     needs: [prepare, build-docs-zip]
-=======
-    runs-on: ubuntu-22.04
-    needs: prepare
->>>>>>> dedb393c
     if: needs.prepare.outputs.versionType == 'MILESTONE'
     environment: releases
     steps:
@@ -183,13 +173,8 @@
   #sign the release artifacts and deploy them to Artifactory
   deployRelease:
     name: deployRelease
-<<<<<<< HEAD
-    runs-on: ubuntu-20.04
+    runs-on: ubuntu-22.04
     needs: [prepare, build-docs-zip]
-=======
-    runs-on: ubuntu-22.04
-    needs: prepare
->>>>>>> dedb393c
     if: needs.prepare.outputs.versionType == 'RELEASE'
     environment: releases
     steps:
