/*
 * Copyright (c) 2011-2023 VMware Inc. or its affiliates, All Rights Reserved.
 *
 * Licensed under the Apache License, Version 2.0 (the "License");
 * you may not use this file except in compliance with the License.
 * You may obtain a copy of the License at
 *
 *   https://www.apache.org/licenses/LICENSE-2.0
 *
 * Unless required by applicable law or agreed to in writing, software
 * distributed under the License is distributed on an "AS IS" BASIS,
 * WITHOUT WARRANTIES OR CONDITIONS OF ANY KIND, either express or implied.
 * See the License for the specific language governing permissions and
 * limitations under the License.
 */
plugins {
<<<<<<< HEAD
	id "com.gradle.enterprise" version "3.14.1"
	id "org.gradle.toolchains.foojay-resolver-convention" version "0.5.0"
=======
	id "com.gradle.enterprise" version "3.15"
>>>>>>> 001dae7d
}

rootProject.name = 'reactor'

include 'benchmarks', 'reactor-core', 'reactor-test', 'reactor-tools', 'reactor-core-micrometer'

dependencyResolutionManagement {
  versionCatalogs {
	libs {
	  if (System.getProperty("useSnapshotMicrometerVersion")) {
		version('micrometer', '1.12.0-SNAPSHOT')
		version('micrometerDocsGenerator', "1.0.3-SNAPSHOT")
		version('micrometerTracingTest', "1.2.0-SNAPSHOT")
		version('contextPropagation', "1.0.6-SNAPSHOT")
	  }
	}
  }
}<|MERGE_RESOLUTION|>--- conflicted
+++ resolved
@@ -14,12 +14,8 @@
  * limitations under the License.
  */
 plugins {
-<<<<<<< HEAD
-	id "com.gradle.enterprise" version "3.14.1"
+	id "com.gradle.enterprise" version "3.15"
 	id "org.gradle.toolchains.foojay-resolver-convention" version "0.5.0"
-=======
-	id "com.gradle.enterprise" version "3.15"
->>>>>>> 001dae7d
 }
 
 rootProject.name = 'reactor'
