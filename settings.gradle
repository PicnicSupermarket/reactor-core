/*
 * Copyright (c) 2011-2023 VMware Inc. or its affiliates, All Rights Reserved.
 *
 * Licensed under the Apache License, Version 2.0 (the "License");
 * you may not use this file except in compliance with the License.
 * You may obtain a copy of the License at
 *
 *   https://www.apache.org/licenses/LICENSE-2.0
 *
 * Unless required by applicable law or agreed to in writing, software
 * distributed under the License is distributed on an "AS IS" BASIS,
 * WITHOUT WARRANTIES OR CONDITIONS OF ANY KIND, either express or implied.
 * See the License for the specific language governing permissions and
 * limitations under the License.
 */
<<<<<<< HEAD
plugins {
	id "com.gradle.enterprise" version "3.15.1"
	id "org.gradle.toolchains.foojay-resolver-convention" version "0.5.0"
}
=======
>>>>>>> 691d126b

rootProject.name = 'reactor'

include 'benchmarks', 'reactor-core', 'reactor-test', 'reactor-tools', 'reactor-core-micrometer'

dependencyResolutionManagement {
  versionCatalogs {
	libs {
	  if (System.getProperty("useSnapshotMicrometerVersion")) {
		version('micrometer', '1.12.2-SNAPSHOT')
		version('micrometerDocsGenerator', "1.0.3-SNAPSHOT")
		version('micrometerTracingTest', "1.2.2-SNAPSHOT")
		version('contextPropagation', "1.1.1-SNAPSHOT")
	  }
	}
  }
}<|MERGE_RESOLUTION|>--- conflicted
+++ resolved
@@ -13,13 +13,9 @@
  * See the License for the specific language governing permissions and
  * limitations under the License.
  */
-<<<<<<< HEAD
 plugins {
-	id "com.gradle.enterprise" version "3.15.1"
 	id "org.gradle.toolchains.foojay-resolver-convention" version "0.5.0"
 }
-=======
->>>>>>> 691d126b
 
 rootProject.name = 'reactor'
 
