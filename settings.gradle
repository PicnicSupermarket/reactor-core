/*
 * Copyright (c) 2011-2023 VMware Inc. or its affiliates, All Rights Reserved.
 *
 * Licensed under the Apache License, Version 2.0 (the "License");
 * you may not use this file except in compliance with the License.
 * You may obtain a copy of the License at
 *
 *   https://www.apache.org/licenses/LICENSE-2.0
 *
 * Unless required by applicable law or agreed to in writing, software
 * distributed under the License is distributed on an "AS IS" BASIS,
 * WITHOUT WARRANTIES OR CONDITIONS OF ANY KIND, either express or implied.
 * See the License for the specific language governing permissions and
 * limitations under the License.
 */
plugins {
	id "org.gradle.toolchains.foojay-resolver-convention" version "0.5.0"
}

rootProject.name = 'reactor'

include 'benchmarks', 'reactor-core', 'reactor-test', 'reactor-tools', 'reactor-core-micrometer'

dependencyResolutionManagement {
  versionCatalogs {
	libs {
	  if (System.getProperty("useSnapshotMicrometerVersion")) {
<<<<<<< HEAD
		version('micrometer', '1.12.8-SNAPSHOT')
		version('micrometerDocsGenerator', "1.0.3-SNAPSHOT")
		version('micrometerTracingTest', "1.2.8-SNAPSHOT")
		version('contextPropagation', "1.1.2-SNAPSHOT")
=======
		version('micrometer', '1.10.14-SNAPSHOT')
		version('micrometerDocsGenerator', "1.0.4-SNAPSHOT")
		version('micrometerTracingTest', "1.0.13-SNAPSHOT")
		version('contextPropagation', "1.0.7-SNAPSHOT")
>>>>>>> a367c57f
	  }
	}
  }
}<|MERGE_RESOLUTION|>--- conflicted
+++ resolved
@@ -25,17 +25,10 @@
   versionCatalogs {
 	libs {
 	  if (System.getProperty("useSnapshotMicrometerVersion")) {
-<<<<<<< HEAD
 		version('micrometer', '1.12.8-SNAPSHOT')
-		version('micrometerDocsGenerator', "1.0.3-SNAPSHOT")
+		version('micrometerDocsGenerator', "1.0.4-SNAPSHOT")
 		version('micrometerTracingTest', "1.2.8-SNAPSHOT")
 		version('contextPropagation', "1.1.2-SNAPSHOT")
-=======
-		version('micrometer', '1.10.14-SNAPSHOT')
-		version('micrometerDocsGenerator', "1.0.4-SNAPSHOT")
-		version('micrometerTracingTest', "1.0.13-SNAPSHOT")
-		version('contextPropagation', "1.0.7-SNAPSHOT")
->>>>>>> a367c57f
 	  }
 	}
   }
