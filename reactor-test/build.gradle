--- conflicted
+++ resolved
@@ -83,14 +83,10 @@
 	includeSynthetic = true
 
 	// TODO after a .0 release, remove the reactor-test exclusions below if any
-<<<<<<< HEAD
 	classExcludes = [ "reactor.test.StepVerifierExtensionsKt" ]
-	methodExcludes = [ ]
-=======
 	methodExcludes = [
 		'reactor.test.StepVerifier$FirstStep#enableConditionalSupport(java.util.function.Predicate)'
 	]
->>>>>>> 01a55c94
 }
 
 tasks.withType(Test).all {
